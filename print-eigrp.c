--- conflicted
+++ resolved
@@ -362,12 +362,8 @@
             if (EXTRACT_BE_U_4(tlv_ptr.eigrp_tlv_ip_int->nexthop) == 0)
                 ND_PRINT("self");
             else
-<<<<<<< HEAD
-                ND_PRINT("%s",ipaddr_string(ndo, tlv_ptr.eigrp_tlv_ip_int->nexthop));
-=======
                 ND_PRINT("%s",
                          ipaddr_string(ndo, tlv_ptr.eigrp_tlv_ip_int->nexthop));
->>>>>>> 150fa329
 
             ND_PRINT("\n\t      delay %u ms, bandwidth %u Kbps, mtu %u, hop %u, reliability %u, load %u",
                    (EXTRACT_BE_U_4(tlv_ptr.eigrp_tlv_ip_int->delay)/100),
@@ -401,12 +397,8 @@
             if (EXTRACT_BE_U_4(tlv_ptr.eigrp_tlv_ip_ext->nexthop) == 0)
                 ND_PRINT("self");
             else
-<<<<<<< HEAD
-                ND_PRINT("%s",ipaddr_string(ndo, tlv_ptr.eigrp_tlv_ip_ext->nexthop));
-=======
                 ND_PRINT("%s",
                          ipaddr_string(ndo, tlv_ptr.eigrp_tlv_ip_ext->nexthop));
->>>>>>> 150fa329
 
             ND_PRINT("\n\t      origin-router %s, origin-as %u, origin-proto %s, flags [0x%02x], tag 0x%08x, metric %u",
                    ipaddr_string(ndo, tlv_ptr.eigrp_tlv_ip_ext->origin_router),
