--- conflicted
+++ resolved
@@ -373,11 +373,7 @@
 		if (i < sizeof(*dp6))
 			goto trunc;
 		ND_PRINT(" {%s}(%u)", ip6addr_string(ndo, dp6->u_da),
-<<<<<<< HEAD
-		    EXTRACT_BE_U_4(dp6->u_ds));
-=======
 			 EXTRACT_BE_U_4(dp6->u_ds));
->>>>>>> 150fa329
 		dp6++;
 		i -= sizeof(*dp6);
 	}
@@ -466,11 +462,7 @@
 		if (i < sizeof(*dp6))
 			goto trunc;
 		ND_PRINT(" {%s}(%u)", ip6addr_string(ndo, dp6->u_da),
-<<<<<<< HEAD
-		    EXTRACT_BE_U_4(dp6->u_ds));
-=======
 			 EXTRACT_BE_U_4(dp6->u_ds));
->>>>>>> 150fa329
 		dp6++;
 		i -= sizeof(*dp6);
 	}
