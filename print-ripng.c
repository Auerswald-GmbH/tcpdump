--- conflicted
+++ resolved
@@ -97,12 +97,8 @@
 	int l;
 	uint16_t tag;
 
-<<<<<<< HEAD
-	l = ND_PRINT("%s/%u", ip6addr_string(ndo, ni->rip6_dest), EXTRACT_U_1(ni->rip6_plen));
-=======
 	l = ND_PRINT("%s/%u", ip6addr_string(ndo, ni->rip6_dest),
 		     EXTRACT_U_1(ni->rip6_plen));
->>>>>>> 150fa329
 	tag = EXTRACT_BE_U_2(ni->rip6_tag);
 	if (tag)
 		l += ND_PRINT(" [%u]", tag);
